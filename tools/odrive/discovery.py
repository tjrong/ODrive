"""
Provides functions for the discovery of ODrive devices
"""

import sys
import json
import time
import threading
import traceback
import odrive.protocol
import odrive.utils
import odrive.remote_object
import odrive.usbbulk_transport
import odrive.serial_transport
from odrive.utils import Event

channel_types = {
    "usb": odrive.usbbulk_transport.discover_channels,
    "serial": odrive.serial_transport.discover_channels
}

def noprint(text):
    pass

def find_all(path, serial_number,
         did_discover_object_callback,
         search_cancellation_token,
         channel_termination_token, printer=noprint):
    """
    Starts scanning for ODrives that match the specified path spec and calls
    the callback for each ODrive that is found.
    This function is non-blocking.
    """

    def did_discover_channel(channel):
        """
        Inits an object from a given channel and then calls did_discover_object_callback
        with the created object
        This queries the endpoint 0 on that channel to gain information
        about the interface, which is then used to init the corresponding object.
        """
        try:
            printer("Connecting to device on " + channel._name)
            try:
                json_bytes = channel.remote_endpoint_read_buffer(0)
            except (odrive.utils.TimeoutException, odrive.protocol.ChannelBrokenException):
                printer("no response - probably incompatible")
                return
            json_crc16 = odrive.protocol.calc_crc16(odrive.protocol.PROTOCOL_VERSION, json_bytes)
            channel._interface_definition_crc = json_crc16
            try:
                json_string = json_bytes.decode("ascii")
            except UnicodeDecodeError:
                printer("device responded on endpoint 0 with something that is not ASCII")
                return
            printer("JSON: " + json_string.replace('{"name"', '\n{"name"'))
            printer("JSON checksum: 0x{:02X} 0x{:02X}".format(json_crc16 & 0xff, (json_crc16 >> 8) & 0xff))
            try:
                json_data = json.loads(json_string)
            except json.decoder.JSONDecodeError as error:
                printer("device responded on endpoint 0 with something that is not JSON: " + str(error))
                return
            json_data = {"name": "odrive", "members": json_data}
            obj = odrive.remote_object.RemoteObject(json_data, None, channel, printer)
<<<<<<< HEAD

            obj.__dict__['_json_data'] = json_data['members']
            obj.__dict__['_json_crc'] = json_crc16

            device_serial_number = format(obj.serial_number, 'x').upper() if hasattr(obj, 'serial_number') else "[unknown serial number]"
=======
            device_serial_number = odrive.utils.get_serial_number_str(obj)
>>>>>>> 87ccd4f7
            if serial_number != None and device_serial_number != serial_number:
                printer("Ignoring device with serial number {}".format(device_serial_number))
                return
            did_discover_object_callback(obj)
        except Exception:
            printer("Unexpected exception after discovering channel: " + traceback.format_exc())

    # For each connection type, kick off an appropriate discovery loop
    for search_spec in path.split(','):
        prefix = search_spec.split(':')[0]
        the_rest = ':'.join(search_spec.split(':')[1:])
        if prefix in channel_types:
            threading.Thread(target=channel_types[prefix],
                             args=(the_rest, serial_number, did_discover_channel, search_cancellation_token, channel_termination_token, printer)).start()
        else:
            raise Exception("Invalid path spec \"{}\"".format(search_spec))


def find_any(path="usb", serial_number=None,
        search_cancellation_token=None, channel_termination_token=None,
        timeout=None, printer=noprint):
    """
    Blocks until the first matching ODrive is connected and then returns that device
    """
    result = [ None ]
    done_signal = Event(search_cancellation_token)
    def did_discover_object(obj):
        result[0] = obj
        done_signal.set()
    find_all(path, serial_number, did_discover_object, done_signal, channel_termination_token, printer)
    try:
        done_signal.wait(timeout=timeout)
    finally:
        done_signal.set() # terminate find_all
    return result[0]<|MERGE_RESOLUTION|>--- conflicted
+++ resolved
@@ -62,15 +62,11 @@
                 return
             json_data = {"name": "odrive", "members": json_data}
             obj = odrive.remote_object.RemoteObject(json_data, None, channel, printer)
-<<<<<<< HEAD
 
             obj.__dict__['_json_data'] = json_data['members']
             obj.__dict__['_json_crc'] = json_crc16
 
-            device_serial_number = format(obj.serial_number, 'x').upper() if hasattr(obj, 'serial_number') else "[unknown serial number]"
-=======
             device_serial_number = odrive.utils.get_serial_number_str(obj)
->>>>>>> 87ccd4f7
             if serial_number != None and device_serial_number != serial_number:
                 printer("Ignoring device with serial number {}".format(device_serial_number))
                 return
