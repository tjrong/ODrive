--- conflicted
+++ resolved
@@ -41,27 +41,9 @@
 
 discovered_devices = []
 
-<<<<<<< HEAD
 def benchmark(odrv):
     import asyncio
     import time
-=======
-def discovered_device(odrive, logger, app_shutdown_token):
-    """
-    Handles the discovery of new devices by displaying a
-    message and making the device available to the interactive
-    console
-    """
-    serial_number = odrive.serial_number if hasattr(odrive, 'serial_number') else "[unknown serial number]"
-    if serial_number in discovered_devices:
-        verb = "Reconnected"
-        index = discovered_devices.index(serial_number)
-    else:
-        verb = "Connected"
-        discovered_devices.append(serial_number)
-        index = len(discovered_devices) - 1
-    interactive_name = "odrv" + str(index)
->>>>>>> 35a86816
 
     async def measure_async():
         start = time.monotonic()
@@ -69,20 +51,7 @@
 #        data = [await f for f in futures]
 #        print("took " + str(time.monotonic() - start) + " seconds. Average is " + str(sum(data) / len(data)))
 
-<<<<<<< HEAD
     fibre.libfibre.libfibre.loop.call_soon_threadsafe(lambda: asyncio.ensure_future(measure_async()))
-=======
-    # Subscribe to disappearance of the device
-    odrive.__channel__._channel_broken.subscribe(lambda: lost_device(interactive_name, logger, app_shutdown_token))
-
-def lost_device(interactive_name, logger, app_shutdown_token):
-    """
-    Handles the disappearance of a device by displaying
-    a message.
-    """
-    if not app_shutdown_token.is_set():
-        logger.warn("Oh no {} disappeared".format(interactive_name))
->>>>>>> 35a86816
 
 def launch_shell(args, logger, app_shutdown_token):
     """
