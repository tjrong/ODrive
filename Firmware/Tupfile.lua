
tup.include('build.lua')

-- If we simply invoke python or python3 on a pristine Windows 10, it will try
-- to open the Microsoft Store which will not work and hang tup instead. The
-- command "python --version" does not open the Microsoft Store.
-- On some systems this may return a python2 command if Python3 is not installed.
function find_python3()
    success, python_version = run_now("python --version 2>&1")
    if success and string.match(python_version, "Python 3") then return "python -B" end
    success, python_version = run_now("python3 --version 2>&1")
    if success and string.match(python_version, "Python 3") then return "python3 -B" end
    error("Python 3 not found.")
end

python_command = find_python3()
print('Using python command "'..python_command..'"')

tup.frule{inputs={'fibre-cpp/interfaces_template.j2'}, command=python_command..' interface_generator_stub.py --definitions odrive-interface.yaml --template %f --output %o', outputs='autogen/interfaces.hpp'}
tup.frule{inputs={'fibre-cpp/function_stubs_template.j2'}, command=python_command..' interface_generator_stub.py --definitions odrive-interface.yaml --template %f --output %o', outputs='autogen/function_stubs.hpp'}
tup.frule{inputs={'fibre-cpp/endpoints_template.j2'}, command=python_command..' interface_generator_stub.py --definitions odrive-interface.yaml --generate-endpoints ODrive --template %f --output %o', outputs='autogen/endpoints.hpp'}
tup.frule{inputs={'fibre-cpp/type_info_template.j2'}, command=python_command..' interface_generator_stub.py --definitions odrive-interface.yaml --template %f --output %o', outputs='autogen/type_info.hpp'}

-- Note: we currently check this file into source control for two reasons:
--  - Don't require tup to run in order to use odrivetool from the repo
--  - On Windows, tup is unhappy with writing outside of the tup directory
-- TODO: use CI to verify that on PRs the enums.py file is consistent with the YAML.
--tup.frule{command=python_command..' interface_generator_stub.py --definitions odrive-interface.yaml --template enums_template.j2 --output ../tools/odrive/enums.py'}

tup.frule{
    command=python_command..' ../tools/odrive/version.py --output %o',
    outputs={'autogen/version.c'}
}

board_v3 = {
    dir = 'Board/v3',
    sources = {'Drivers/DRV8301/drv8301.cpp', 'Board/v3/board.cpp'},
    flags = {'-DSTM32F405xx', '-DARM_MATH_CM4', '-mcpu=cortex-m4', '-mfpu=fpv4-sp-d16'},
    ldflags = {'-TBoard/v3/STM32F405RGTx_FLASH.ld', '-LBoard/v3/Drivers/CMSIS/Lib', '-larm_cortexM4lf_math', '-mcpu=cortex-m4', '-mfpu=fpv4-sp-d16'}
}

-- Switch between board versions
boardversion = tup.getconfig("BOARD_VERSION")
if boardversion == "v3.1" then
    board = board_v3
    board.flags += "-DHW_VERSION_MAJOR=3 -DHW_VERSION_MINOR=1"
    board.flags += "-DHW_VERSION_VOLTAGE=24"
elseif boardversion == "v3.2" then
    board = board_v3
    board.flags += "-DHW_VERSION_MAJOR=3 -DHW_VERSION_MINOR=2"
    board.flags += "-DHW_VERSION_VOLTAGE=24"
elseif boardversion == "v3.3" then
    board = board_v3
    board.flags += "-DHW_VERSION_MAJOR=3 -DHW_VERSION_MINOR=3"
    board.flags += "-DHW_VERSION_VOLTAGE=24"
elseif boardversion == "v3.4-24V" then
    board = board_v3
    board.flags += "-DHW_VERSION_MAJOR=3 -DHW_VERSION_MINOR=4"
    board.flags += "-DHW_VERSION_VOLTAGE=24"
elseif boardversion == "v3.4-48V" then
    board = board_v3
    board.flags += "-DHW_VERSION_MAJOR=3 -DHW_VERSION_MINOR=4"
    board.flags += "-DHW_VERSION_VOLTAGE=48"
elseif boardversion == "v3.5-24V" then
    board = board_v3
    board.flags += "-DHW_VERSION_MAJOR=3 -DHW_VERSION_MINOR=5"
    board.flags += "-DHW_VERSION_VOLTAGE=24"
elseif boardversion == "v3.5-48V" then
    board = board_v3
    board.flags += "-DHW_VERSION_MAJOR=3 -DHW_VERSION_MINOR=5"
    board.flags += "-DHW_VERSION_VOLTAGE=48"
elseif boardversion == "v3.6-24V" then
    board = board_v3
    board.flags += "-DHW_VERSION_MAJOR=3 -DHW_VERSION_MINOR=6"
    board.flags += "-DHW_VERSION_VOLTAGE=24"
elseif boardversion == "v3.6-56V" then
    board = board_v3
    board.flags += "-DHW_VERSION_MAJOR=3 -DHW_VERSION_MINOR=6"
    board.flags += "-DHW_VERSION_VOLTAGE=56"
elseif boardversion == "" then
    error("board version not specified - take a look at tup.config.default")
else
    error("unknown board version "..boardversion)
end
buildsuffix = boardversion

-- --not 
-- TODO: remove this setting
if tup.getconfig("USB_PROTOCOL") ~= "native" and tup.getconfig("USB_PROTOCOL") ~= "" then
    error("CONFIG_USB_PROTOCOL is deprecated")
end

-- UART I/O settings
if tup.getconfig("UART_PROTOCOL") ~= "ascii" and tup.getconfig("UART_PROTOCOL") ~= "" then
    error("CONFIG_UART_PROTOCOL is deprecated")
end

-- GPIO settings
if tup.getconfig("STEP_DIR") == "y" then
    if tup.getconfig("UART_PROTOCOL") == "none" then
        FLAGS += "-DUSE_GPIO_MODE_STEP_DIR"
    else
        error("Step/dir mode conflicts with UART. Set CONFIG_UART_PROTOCOL to none.")
    end
end

-- Compiler settings
if tup.getconfig("STRICT") == "true" then
    FLAGS += '-Werror'
end

-- C-specific flags
FLAGS += board.flags
FLAGS += '-D__weak="__attribute__((weak))"'
FLAGS += '-D__packed="__attribute__((__packed__))"'
FLAGS += '-DUSE_HAL_DRIVER'

FLAGS += '-mthumb'
FLAGS += '-mfloat-abi=hard'
FLAGS += { '-Wall', '-Wdouble-promotion', '-Wfloat-conversion', '-fdata-sections', '-ffunction-sections'}
<<<<<<< HEAD
FLAGS += '-DFIBRE_ENABLE_SERVER'
=======
FLAGS += '-g'
>>>>>>> efa8b308

-- linker flags
LDFLAGS += board.ldflags
LDFLAGS += '-lc -lm -lnosys' -- libs
LDFLAGS += '-mthumb -mfloat-abi=hard -specs=nosys.specs -specs=nano.specs -u _printf_float -u _scanf_float -Wl,--cref -Wl,--gc-sections'
LDFLAGS += '-Wl,--undefined=uxTopUsedPriority'

-- debug build
if tup.getconfig("DEBUG") == "true" then
    FLAGS += '-gdwarf-2'
    OPT += '-Og'
else
    OPT += '-O2'
end

-- common flags for ASM, C and C++
OPT += '-ffast-math -fno-finite-math-only'
tup.append_table(FLAGS, OPT)
tup.append_table(LDFLAGS, OPT)

toolchain = GCCToolchain('arm-none-eabi-', 'build', FLAGS, LDFLAGS)


-- Load list of source files Makefile that was autogenerated by CubeMX
vars = parse_makefile_vars(board.dir..'/Makefile')
all_stm_sources = (vars['C_SOURCES'] or '')..' '..(vars['CPP_SOURCES'] or '')..' '..(vars['ASM_SOURCES'] or '')
for src in string.gmatch(all_stm_sources, "%S+") do
    stm_sources += board.dir..'/'..src
end
for src in string.gmatch(vars['C_INCLUDES'] or '', "%S+") do
    stm_includes += board.dir..'/'..string.sub(src, 3, -1) -- remove "-I" from each include path
end

-- TODO: cleaner separation of the platform code and the rest
stm_includes += '.'
--stm_includes += 'Drivers/DRV8301'
build{
    name='stm_platform',
    type='objects',
    toolchains={toolchain},
    packages={},
    sources=stm_sources,
    includes=stm_includes
}

sources = {
    'syscalls.c',
    'MotorControl/utils.cpp',
    'MotorControl/arm_sin_f32.c',
    'MotorControl/arm_cos_f32.c',
    'MotorControl/low_level.cpp',
    'MotorControl/axis.cpp',
    'MotorControl/motor.cpp',
    'MotorControl/thermistor.cpp',
    'MotorControl/encoder.cpp',
    'MotorControl/endstop.cpp',
    'MotorControl/mechanical_brake.cpp',
    'MotorControl/controller.cpp',
    'MotorControl/sensorless_estimator.cpp',
    'MotorControl/trapTraj.cpp',
    'MotorControl/pwm_input.cpp',
    'MotorControl/main.cpp',
    'Drivers/STM32/stm32_system.cpp',
    'Drivers/STM32/stm32_gpio.cpp',
    'Drivers/STM32/stm32_nvm.c',
    'Drivers/STM32/stm32_spi_arbiter.cpp',
    'communication/can_simple.cpp',
    'communication/communication.cpp',
    'communication/ascii_protocol.cpp',
    'communication/interface_uart.cpp',
    'communication/interface_usb.cpp',
    'communication/interface_can.cpp',
    'communication/interface_i2c.cpp',
    'fibre-cpp/legacy_protocol.cpp',
    'FreeRTOS-openocd.c',
    'autogen/version.c'
}
tup.append_table(sources, board.sources)

build{
    name='ODriveFirmware',
    toolchains={toolchain},
    --toolchains={LLVMToolchain('x86_64', {'-Ofast'}, {'-flto'})},
    packages={'stm_platform'},
    sources=sources,
    includes={
        'Drivers/DRV8301',
        'MotorControl',
        'fibre-cpp/include',
        '.',
        "doctest"
    }
}

if tup.getconfig('DOCTEST') == 'true' then
    TEST_INCLUDES = '-I. -I./MotorControl -I./fibre-cpp/include -I./Drivers/DRV8301 -I./doctest'
    tup.foreach_rule('Tests/*.cpp', 'g++ -O3 -std=c++17 '..TEST_INCLUDES..' -c %f -o %o', 'Tests/bin/%B.o')
    tup.frule{inputs='Tests/bin/*.o', command='g++ %f -o %o', outputs='Tests/test_runner.exe'}
    tup.frule{inputs='Tests/test_runner.exe', command='%f'}
end<|MERGE_RESOLUTION|>--- conflicted
+++ resolved
@@ -118,11 +118,8 @@
 FLAGS += '-mthumb'
 FLAGS += '-mfloat-abi=hard'
 FLAGS += { '-Wall', '-Wdouble-promotion', '-Wfloat-conversion', '-fdata-sections', '-ffunction-sections'}
-<<<<<<< HEAD
+FLAGS += '-g'
 FLAGS += '-DFIBRE_ENABLE_SERVER'
-=======
-FLAGS += '-g'
->>>>>>> efa8b308
 
 -- linker flags
 LDFLAGS += board.ldflags
