--- conflicted
+++ resolved
@@ -19,7 +19,6 @@
       The odrv0, odrv1, ... objects that appear in odrivetool implement this
       toplevel interface.
     attributes:
-<<<<<<< HEAD
       error:
         nullflag: 'None'
         flags:
@@ -73,9 +72,6 @@
 #          BrakeResistorDisarmed:
 #            doc: The brake resistor was unexpectedly disarmed.
         
-=======
-      task_timers_armed: bool
->>>>>>> 9594c477
       vbus_voltage:
         type: readonly float32
         unit: V
@@ -343,7 +339,7 @@
               0xffffffff if the specified number is not a valid DMA stream number.
         doc: Returns information about the specified DMA stream.
       clear_errors:
-        doc: Check the watchdog timer for expiration. Also sets the watchdog error bit if expired.
+        doc: Clear all the errors of this device including all contained submodules.
 
   ODrive.Can:
     c_is_class: True
@@ -473,7 +469,6 @@
       min_endstop: Endstop
       max_endstop: Endstop
       mechanical_brake: MechanicalBrake
-<<<<<<< HEAD
       task_times:
         c_is_class: False
         attributes:
@@ -493,41 +488,6 @@
     functions:
       watchdog_feed:
         doc: Feed the watchdog to prevent watchdog timeouts.
-=======
-      task_times: TaskTimes
-    functions:
-      watchdog_feed:
-        doc: Feed the watchdog to prevent watchdog timeouts.
-      clear_errors:
-        doc: Clear all the errors of this axis including all contained submodules.
-
-  ODrive.Axis.TaskTimes:
-    c_is_class: False
-    attributes:
-      thermistor_update: TaskTimer
-      encoder_update: TaskTimer
-      sensorless_update: TaskTimer
-      min_endstop_update: TaskTimer
-      max_endstop_update: TaskTimer
-      axis_update: TaskTimer
-      axis_error_check: TaskTimer
-      controller_update: TaskTimer
-      motor_update: TaskTimer
-      control_loop: TaskTimer
-      update_handler: TaskTimer
-      brake_update: TaskTimer
-      adc_cb: TaskTimer
-      total: TaskTimer
-      FOC_Current: TaskTimer
-
-  ODrive.TaskTimer:
-    c_is_class: False
-    attributes:
-      startTime: readonly uint32
-      endTime: readonly uint32
-      length: readonly uint32
-      maxLength: readonly uint32
->>>>>>> 9594c477
 
   ODrive.Axis.LockinConfig:
     c_is_class: False
@@ -568,15 +528,9 @@
   ODrive.OnboardThermistorCurrentLimiter:
     c_is_class: True
     attributes:
-<<<<<<< HEAD
-      error: ThermistorCurrentLimiter.Error
       temperature:
         type: readonly float32
         unit: °C
-        doc: NaN while the ODrive is initializing.
-=======
-      temperature: readonly float32
->>>>>>> 9594c477
       config:
         c_is_class: False
         attributes:
@@ -591,15 +545,9 @@
   ODrive.OffboardThermistorCurrentLimiter:
     c_is_class: True
     attributes:
-<<<<<<< HEAD
-      error: ThermistorCurrentLimiter.Error
       temperature:
         type: readonly float32
         unit: °C
-        doc: NaN while the ODrive is initializing.
-=======
-      temperature: readonly float32
->>>>>>> 9594c477
       config:
         c_is_class: False
         attributes:
@@ -689,8 +637,9 @@
               to half your bus voltage, or less.
           CurrentSenseSaturation: {bit: 10}
           CurrentLimitViolation: {bit: 12}
-<<<<<<< HEAD
           ModulationIsNan: {bit: 16}
+          MotorThermistorOverTemp: {doc: The motor thermistor measured a temperature above motor.motor_thermistor.config.temp_limit_upper}
+          FetThermistorOverTemp: {doc: The inverter thermistor measured a temperature above motor.fet_thermistor.config.temp_limit_upper}
           TimerUpdateMissed: {doc: A timer update event was missed. Perhaps the previous timer update took too much time. This is not expected in official release firmware.}
           CurrentMeasurementUnavailable: {doc: The phase current measurement is not available. The ADC failed to sample the current sensor in time. This is not expected in official release firmware.}
           ControllerFailed: {doc: The motor was disarmed because the underlying controller failed. Usually this is the FOC controller.}
@@ -715,21 +664,6 @@
           UnknownGains: {doc: The current controller gains were not configured. Run motor calibration or set `config.phase_resistance` and `config.phase_inductance` manually.}
           ControllerInitializing: {doc: Internal value used while the controller is not yet ready to generate PWM timings.}
       is_armed: readonly bool
-=======
-          BrakeDutyCycleNan:
-          DcBusOverRegenCurrent: {doc: too much current pushed into the power supply}
-          DcBusOverCurrent: {doc: too much current pulled out of the power supply}
-          ModulationIsNan:
-          MotorThermistorOverTemp: {doc: The motor thermistor measured a temperature above motor.motor_thermistor.config.temp_limit_upper}
-          FetThermistorOverTemp: {doc: The inverter thermistor measured a temperature above motor.fet_thermistor.config.temp_limit_upper}
-      armed_state:
-        typeargs: {fibre.Property.mode: readonly}
-        values:
-          Disarmed:
-          WaitingForTimings:
-          WaitingForUpdate:
-          Armed:
->>>>>>> 9594c477
       is_calibrated: readonly bool
       current_meas_phA: {type: readonly float32, c_getter: 'current_meas_.value_or(Iph_ABC_t{0.0f, 0.0f, 0.0f}).phA'}
       current_meas_phB: {type: readonly float32, c_getter: 'current_meas_.value_or(Iph_ABC_t{0.0f, 0.0f, 0.0f}).phB'}
@@ -740,7 +674,6 @@
       I_bus: {type: readonly float32, unit: A}
       phase_current_rev_gain: float32
       effective_current_lim: readonly float32
-<<<<<<< HEAD
       max_allowed_current:
         type: readonly float32
         unit: A
@@ -749,10 +682,8 @@
           sensors in the current hardware configuration. This value depends on
           `config.requested_current_range`.
       max_dc_calib: {type: readonly float32, unit: A}
-=======
       fet_thermistor: OnboardThermistorCurrentLimiter
       motor_thermistor: OffboardThermistorCurrentLimiter
->>>>>>> 9594c477
       current_control:
         c_is_class: True
         attributes:
@@ -1040,12 +971,8 @@
           cpr: int32
           phase_offset: int32
           phase_offset_float: float32
+          direction: int32
           pre_calibrated: {type: bool, c_setter: set_pre_calibrated}
-<<<<<<< HEAD
-          offset_float: float32
-          direction: int32
-=======
->>>>>>> 9594c477
           enable_phase_interpolation: bool
           bandwidth: {type: float32, c_setter: set_bandwidth}
           calib_range: float32
