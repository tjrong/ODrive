#!/bin/python3

import sys
import os

try:
<<<<<<< HEAD
    exec(open(os.path.join(os.path.dirname(os.path.dirname(os.path.realpath(__file__))), 'tools', 'fibre-tools', 'interface_generator.py')).read())
=======
    path = os.path.join(os.path.dirname(os.path.realpath(__file__)), 'fibre', 'tools', 'interface_generator.py')
    exec(compile(open(path).read(), path, 'exec'))
>>>>>>> 35a86816
except ImportError as ex:
    print(str(ex), file=sys.stderr)
    print("Note that there are new compile-time dependencies since around v0.5.1.", file=sys.stderr)
    print("Check out https://github.com/madcowswe/ODrive/blob/devel/docs/developer-guide.md#prerequisites for details.", file=sys.stderr)
    exit(1)<|MERGE_RESOLUTION|>--- conflicted
+++ resolved
@@ -4,12 +4,8 @@
 import os
 
 try:
-<<<<<<< HEAD
-    exec(open(os.path.join(os.path.dirname(os.path.dirname(os.path.realpath(__file__))), 'tools', 'fibre-tools', 'interface_generator.py')).read())
-=======
-    path = os.path.join(os.path.dirname(os.path.realpath(__file__)), 'fibre', 'tools', 'interface_generator.py')
+    path = os.path.join(os.path.dirname(os.path.dirname(os.path.realpath(__file__))), 'tools', 'fibre-tools', 'interface_generator.py')
     exec(compile(open(path).read(), path, 'exec'))
->>>>>>> 35a86816
 except ImportError as ex:
     print(str(ex), file=sys.stderr)
     print("Note that there are new compile-time dependencies since around v0.5.1.", file=sys.stderr)
