--- conflicted
+++ resolved
@@ -281,7 +281,6 @@
     MX_TIM5_Init();
     MX_TIM13_Init();
 
-<<<<<<< HEAD
     // External interrupt lines are individually enabled in stm32_gpio.cpp
     HAL_NVIC_SetPriority(EXTI0_IRQn, 1, 0);
     HAL_NVIC_EnableIRQ(EXTI0_IRQn);
@@ -304,10 +303,6 @@
     HAL_NVIC_SetPriority(TIM8_UP_TIM13_IRQn, 0, 0);
     HAL_NVIC_EnableIRQ(TIM8_UP_TIM13_IRQn);
 
-    HAL_UART_DeInit(uart0);
-    uart0->Init.BaudRate = odrv.config_.uart0_baudrate;
-    HAL_UART_Init(uart0);
-=======
     if (odrv.config_.enable_uart_a) {
         uart_a->Init.BaudRate = odrv.config_.uart_a_baudrate;
         MX_UART4_Init();
@@ -317,7 +312,6 @@
         uart_b->Init.BaudRate = odrv.config_.uart_b_baudrate;
         MX_USART2_UART_Init();
     }
->>>>>>> 93455824
 
     if (odrv.config_.enable_i2c_a) {
         // Set up the direction GPIO as input
