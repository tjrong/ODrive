--- conflicted
+++ resolved
@@ -268,17 +268,8 @@
 {
   /* USER CODE BEGIN 6 */
 
-<<<<<<< HEAD
-  // Process command
-  USB_receive_packet(Buf, *Len);
-
-  // Allow receiving more bytes
-  USBD_CDC_SetRxBuffer(&hUsbDeviceFS, UserRxBufferFS);
-  USBD_CDC_ReceivePacket(&hUsbDeviceFS);
-=======
-  set_cmd_buffer(Buf, modified_len);
+  set_cmd_buffer(Buf, *Len);
   osSemaphoreRelease(sem_usb_rx);
->>>>>>> e202b86a
 
   return (USBD_OK);
   /* USER CODE END 6 */ 
