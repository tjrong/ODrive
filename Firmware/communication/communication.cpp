--- conflicted
+++ resolved
@@ -149,14 +149,7 @@
         make_protocol_property("test_property", &test_property),
         make_protocol_function("test_function", static_functions, &StaticFunctions::test_function, "delta"),
         make_protocol_function("get_oscilloscope_val", static_functions, &StaticFunctions::get_oscilloscope_val, "index"),
-<<<<<<< HEAD
         make_protocol_function("get_adc_voltage", static_functions, &StaticFunctions::get_adc_voltage_, "gpio"),
-=======
-#if HW_VERSION_MAJOR == 3 && HW_VERSION_MINOR >= 3
-        make_protocol_property("adc_gpio1", &adc_measurements_[0]),
-        make_protocol_property("adc_gpio2", &adc_measurements_[1]),
-#endif
->>>>>>> 2a7743ef
         make_protocol_function("save_configuration", static_functions, &StaticFunctions::save_configuration_helper),
         make_protocol_function("erase_configuration", static_functions, &StaticFunctions::erase_configuration_helper),
         make_protocol_function("reboot", static_functions, &StaticFunctions::NVIC_SystemReset_helper),
