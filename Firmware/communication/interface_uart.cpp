
#include "interface_uart.h"

#include "ascii_protocol.hpp"

#include <MotorControl/utils.h>

#include <fibre/protocol.hpp>
#include <usart.h>
#include <cmsis_os.h>
#include <freertos_vars.h>

#define UART_TX_BUFFER_SIZE 64
#define UART_RX_BUFFER_SIZE 64

// DMA open loop continous circular buffer
// 1ms delay periodic, chase DMA ptr around
static uint8_t dma_rx_buffer[UART_RX_BUFFER_SIZE];
static uint32_t dma_last_rcv_idx;

// FIXME: the stdlib doesn't know about CMSIS threads, so this is just a global variable
// static thread_local uint32_t deadline_ms = 0;

osThreadId uart_thread;
<<<<<<< HEAD
const uint32_t stack_size_uart_thread = 2048;  // Bytes
=======
const uint32_t stack_size_uart_thread = 4096;  // Bytes
>>>>>>> 5541df08


class UART4Sender : public StreamSink {
public:
    int process_bytes(const uint8_t* buffer, size_t length, size_t* processed_bytes) {
        // Loop to ensure all bytes get sent
        while (length) {
            size_t chunk = length < UART_TX_BUFFER_SIZE ? length : UART_TX_BUFFER_SIZE;
            // wait for USB interface to become ready
            // TODO: implement ring buffer to get a more continuous stream of data
            // if (osSemaphoreWait(sem_uart_dma, deadline_to_timeout(deadline_ms)) != osOK)
            if (osSemaphoreWait(sem_uart_dma, PROTOCOL_SERVER_TIMEOUT_MS) != osOK)
                return -1;
            // transmit chunk
            memcpy(tx_buf_, buffer, chunk);
            if (HAL_UART_Transmit_DMA(&huart4, tx_buf_, chunk) != HAL_OK)
                return -1;
            buffer += chunk;
            length -= chunk;
            if (processed_bytes)
                *processed_bytes += chunk;
        }
        return 0;
    }

    size_t get_free_space() { return SIZE_MAX; }
private:
    uint8_t tx_buf_[UART_TX_BUFFER_SIZE];
} uart4_stream_output;
StreamSink* uart4_stream_output_ptr = &uart4_stream_output;

StreamBasedPacketSink uart4_packet_output(uart4_stream_output);
BidirectionalPacketBasedChannel uart4_channel(uart4_packet_output);
StreamToPacketSegmenter uart4_stream_input(uart4_channel);

static void uart_server_thread(void * ctx) {
    (void) ctx;

    for (;;) {
        // Check for UART errors and restart recieve DMA transfer if required
        if (huart4.ErrorCode != HAL_UART_ERROR_NONE) {
            HAL_UART_AbortReceive(&huart4);
            HAL_UART_Receive_DMA(&huart4, dma_rx_buffer, sizeof(dma_rx_buffer));
        }
        // Fetch the circular buffer "write pointer", where it would write next
        uint32_t new_rcv_idx = UART_RX_BUFFER_SIZE - huart4.hdmarx->Instance->NDTR;

        // deadline_ms = timeout_to_deadline(PROTOCOL_SERVER_TIMEOUT_MS);
        // Process bytes in one or two chunks (two in case there was a wrap)
        if (new_rcv_idx < dma_last_rcv_idx) {
            uart4_stream_input.process_bytes(dma_rx_buffer + dma_last_rcv_idx,
                    UART_RX_BUFFER_SIZE - dma_last_rcv_idx, nullptr); // TODO: use process_all
            ASCII_protocol_parse_stream(dma_rx_buffer + dma_last_rcv_idx,
                    UART_RX_BUFFER_SIZE - dma_last_rcv_idx, uart4_stream_output);
            dma_last_rcv_idx = 0;
        }
        if (new_rcv_idx > dma_last_rcv_idx) {
            uart4_stream_input.process_bytes(dma_rx_buffer + dma_last_rcv_idx,
                    new_rcv_idx - dma_last_rcv_idx, nullptr); // TODO: use process_all
            ASCII_protocol_parse_stream(dma_rx_buffer + dma_last_rcv_idx,
                    new_rcv_idx - dma_last_rcv_idx, uart4_stream_output);
            dma_last_rcv_idx = new_rcv_idx;
        }

        osDelay(1);
    };
}

void start_uart_server() {
    // DMA is set up to recieve in a circular buffer forever.
    // We dont use interrupts to fetch the data, instead we periodically read
    // data out of the circular buffer into a parse buffer, controlled by a state machine
    HAL_UART_Receive_DMA(&huart4, dma_rx_buffer, sizeof(dma_rx_buffer));
    dma_last_rcv_idx = UART_RX_BUFFER_SIZE - huart4.hdmarx->Instance->NDTR;

    // Start UART communication thread
    osThreadDef(uart_server_thread_def, uart_server_thread, osPriorityNormal, 0, stack_size_uart_thread / sizeof(StackType_t) /* the ascii protocol needs considerable stack space */);
    uart_thread = osThreadCreate(osThread(uart_server_thread_def), NULL);
}

void HAL_UART_TxCpltCallback(UART_HandleTypeDef* huart) {
    osSemaphoreRelease(sem_uart_dma);
}<|MERGE_RESOLUTION|>--- conflicted
+++ resolved
@@ -22,11 +22,7 @@
 // static thread_local uint32_t deadline_ms = 0;
 
 osThreadId uart_thread;
-<<<<<<< HEAD
-const uint32_t stack_size_uart_thread = 2048;  // Bytes
-=======
 const uint32_t stack_size_uart_thread = 4096;  // Bytes
->>>>>>> 5541df08
 
 
 class UART4Sender : public StreamSink {
