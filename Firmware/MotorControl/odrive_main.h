#ifndef __ODRIVE_MAIN_H
#define __ODRIVE_MAIN_H

#ifdef __cplusplus
extern "C" {
#endif

// STM specific includes
#include <stm32f4xx_hal.h>  // Sets up the correct chip specifc defines required by arm_math
#include <can.h>
#include <i2c.h>
#define ARM_MATH_CM4 // TODO: might change in future board versions
#include <arm_math.h>

// OS includes
#include <cmsis_os.h>

// Hardware configuration
#if HW_VERSION_MAJOR == 3
#include "board_config_v3.h"
#else
#error "unknown board version"
#endif

//default timeout waiting for phase measurement signals
#define PH_CURRENT_MEAS_TIMEOUT 2 // [ms]

//TODO clean this up
static const float current_meas_period = CURRENT_MEAS_PERIOD;
static const int current_meas_hz = CURRENT_MEAS_HZ;
// extern const float elec_rad_per_enc;
extern uint32_t _reboot_cookie;
extern bool user_config_loaded_;

extern uint64_t serial_number;
extern char serial_number_str[13];

#define ADC_CHANNEL_COUNT 16
extern uint16_t adc_measurements_[ADC_CHANNEL_COUNT];

typedef struct {
    bool fully_booted;
    uint32_t uptime; // [ms]
    uint32_t min_heap_space; // FreeRTOS heap [Bytes]
    uint32_t min_stack_space_axis0; // minimum remaining space since startup [Bytes]
    uint32_t min_stack_space_axis1;
    uint32_t min_stack_space_comms;
    uint32_t min_stack_space_usb;
    uint32_t min_stack_space_uart;
    uint32_t min_stack_space_usb_irq;
    uint32_t min_stack_space_startup;
} SystemStats_t;
extern SystemStats_t system_stats_;

#ifdef __cplusplus
}

// @brief general user configurable board configuration
struct BoardConfig_t {
<<<<<<< HEAD
    bool enable_uart = false;
    bool enable_i2c_instead_of_can = false;
=======
    bool enable_uart = true;
    bool enable_ascii_protocol_on_usb = true;
>>>>>>> 87ccd4f7
    float brake_resistance = 0.47f;     // [ohm]
    float dc_bus_undervoltage_trip_level = 8.0f;                        //<! [V] minimum voltage below which the motor stops operating
    float dc_bus_overvoltage_trip_level = 1.08f * HW_VERSION_VOLTAGE;   //<! [V] maximum voltage above which the motor stops operating.
                                                                        //<! This protects against cases in which the power supply fails to dissipate
                                                                        //<! the brake power if the brake resistor is disabled.
                                                                        //<! The default is 26V for the 24V board version and 52V for the 48V board version.
};
extern BoardConfig_t board_config;
extern bool user_config_loaded_;

class Axis;
class Motor;

constexpr size_t AXIS_COUNT = 2;
extern Axis *axes[AXIS_COUNT];

// if you use the oscilloscope feature you can bump up this value
#define OSCILLOSCOPE_SIZE 128
extern float oscilloscope[OSCILLOSCOPE_SIZE];
extern size_t oscilloscope_pos;

// TODO: move
// this is technically not thread-safe but practically it might be
#define DEFINE_ENUM_FLAG_OPERATORS(ENUMTYPE) \
inline ENUMTYPE operator | (ENUMTYPE a, ENUMTYPE b) { return static_cast<ENUMTYPE>(static_cast<std::underlying_type_t<ENUMTYPE>>(a) | static_cast<std::underlying_type_t<ENUMTYPE>>(b)); } \
inline ENUMTYPE operator & (ENUMTYPE a, ENUMTYPE b) { return static_cast<ENUMTYPE>(static_cast<std::underlying_type_t<ENUMTYPE>>(a) & static_cast<std::underlying_type_t<ENUMTYPE>>(b)); } \
inline ENUMTYPE operator ^ (ENUMTYPE a, ENUMTYPE b) { return static_cast<ENUMTYPE>(static_cast<std::underlying_type_t<ENUMTYPE>>(a) ^ static_cast<std::underlying_type_t<ENUMTYPE>>(b)); } \
inline ENUMTYPE &operator |= (ENUMTYPE &a, ENUMTYPE b) { return reinterpret_cast<ENUMTYPE&>(reinterpret_cast<std::underlying_type_t<ENUMTYPE>&>(a) |= static_cast<std::underlying_type_t<ENUMTYPE>>(b)); } \
inline ENUMTYPE &operator &= (ENUMTYPE &a, ENUMTYPE b) { return reinterpret_cast<ENUMTYPE&>(reinterpret_cast<std::underlying_type_t<ENUMTYPE>&>(a) &= static_cast<std::underlying_type_t<ENUMTYPE>>(b)); } \
inline ENUMTYPE &operator ^= (ENUMTYPE &a, ENUMTYPE b) { return reinterpret_cast<ENUMTYPE&>(reinterpret_cast<std::underlying_type_t<ENUMTYPE>&>(a) ^= static_cast<std::underlying_type_t<ENUMTYPE>>(b)); } \
inline ENUMTYPE operator ~ (ENUMTYPE a) { return static_cast<ENUMTYPE>(~static_cast<std::underlying_type_t<ENUMTYPE>>(a)); }


// ODrive specific includes
#include <communication/protocol.hpp>
#include <utils.h>
#include <low_level.h>
#include <encoder.hpp>
#include <sensorless_estimator.hpp>
#include <controller.hpp>
#include <motor.hpp>
#include <axis.hpp>
#include <communication/communication.h>

#endif // __cplusplus


// general system functions defined in main.cpp
void save_configuration(void);
void erase_configuration(void);
void enter_dfu_mode(void);

#endif /* __ODRIVE_MAIN_H */<|MERGE_RESOLUTION|>--- conflicted
+++ resolved
@@ -57,13 +57,9 @@
 
 // @brief general user configurable board configuration
 struct BoardConfig_t {
-<<<<<<< HEAD
-    bool enable_uart = false;
+    bool enable_uart = true;
     bool enable_i2c_instead_of_can = false;
-=======
-    bool enable_uart = true;
     bool enable_ascii_protocol_on_usb = true;
->>>>>>> 87ccd4f7
     float brake_resistance = 0.47f;     // [ohm]
     float dc_bus_undervoltage_trip_level = 8.0f;                        //<! [V] minimum voltage below which the motor stops operating
     float dc_bus_overvoltage_trip_level = 1.08f * HW_VERSION_VOLTAGE;   //<! [V] maximum voltage above which the motor stops operating.
