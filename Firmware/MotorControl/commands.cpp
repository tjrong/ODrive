--- conflicted
+++ resolved
@@ -304,10 +304,6 @@
             Endpoint::make_property("current_setpoint", &motors[1].set_current_setpoint_args.current_setpoint),
         Endpoint::close_tree(),
     Endpoint::close_tree(), // motor1
-<<<<<<< HEAD
-    Endpoint::make_function("enter_dfu_mode", &enter_dfu_mode),
-    Endpoint::close_tree() // enter_dfu_mode
-=======
     Endpoint::make_function("save_configuration", &save_configuration),
         // no arguments
     Endpoint::close_tree(),
@@ -315,6 +311,9 @@
         // no arguments
     Endpoint::close_tree(),
     Endpoint::make_function("reboot", &NVIC_SystemReset),
+        // no arguments
+    Endpoint::close_tree(),
+    Endpoint::make_function("enter_dfu_mode", &enter_dfu_mode),
         // no arguments
     Endpoint::close_tree(),
     Endpoint::make_object("timing_log"),
@@ -330,7 +329,6 @@
         Endpoint::make_property("TIMING_LOG_FOC_VOLTAGE", &motors[1].timing_log[TIMING_LOG_FOC_VOLTAGE]),
         Endpoint::make_property("TIMING_LOG_FOC_CURRENT", &motors[1].timing_log[TIMING_LOG_FOC_CURRENT]),
     Endpoint::close_tree(),
->>>>>>> f9a84653
 };
 // clang-format on
 
