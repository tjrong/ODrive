--- conflicted
+++ resolved
@@ -269,16 +269,8 @@
     TrapezoidalTrajectory& trap_traj_;
     Endstop& min_endstop_;
     Endstop& max_endstop_;
-<<<<<<< HEAD
     MechanicalBrake& mechanical_brake_;
-=======
     TaskTimes_t task_times_;
-
-    // List of current_limiters and thermistors to
-    // provide easy iteration.
-    std::array<CurrentLimiter*, 2> current_limiters_;
-    std::array<ThermistorCurrentLimiter*, 2> thermistors_;
->>>>>>> f9fa06c8
 
     osThreadId thread_id_;
     const uint32_t stack_size_ = 2048; // Bytes
