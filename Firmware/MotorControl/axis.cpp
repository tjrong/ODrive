
#include <stdlib.h>
#include <functional>
#include "gpio.h"

#include "utils.h"
#include "odrive_main.h"

Axis::Axis(const AxisHardwareConfig_t& hw_config,
           Config_t& config,
           Encoder& encoder,
           SensorlessEstimator& sensorless_estimator,
           Controller& controller,
           Motor& motor,
           TrapezoidalTrajectory& trap)
    : hw_config_(hw_config),
      config_(config),
      encoder_(encoder),
      sensorless_estimator_(sensorless_estimator),
      controller_(controller),
      motor_(motor),
      trap_(trap)
{
    encoder_.axis_ = this;
    sensorless_estimator_.axis_ = this;
    controller_.axis_ = this;
    motor_.axis_ = this;
    trap_.axis_ = this;

    decode_step_dir_pins();
    update_watchdog_settings();
}

static void step_cb_wrapper(void* ctx) {
    reinterpret_cast<Axis*>(ctx)->step_cb();
}

// @brief Sets up all components of the axis,
// such as gate driver and encoder hardware.
void Axis::setup() {
    encoder_.setup();
    motor_.setup();
}

static void run_state_machine_loop_wrapper(void* ctx) {
    reinterpret_cast<Axis*>(ctx)->run_state_machine_loop();
    reinterpret_cast<Axis*>(ctx)->thread_id_valid_ = false;
}

// @brief Starts run_state_machine_loop in a new thread
void Axis::start_thread() {
    osThreadDef(thread_def, run_state_machine_loop_wrapper, hw_config_.thread_priority, 0, 4*512);
    thread_id_ = osThreadCreate(osThread(thread_def), this);
    thread_id_valid_ = true;
}

// @brief Unblocks the control loop thread.
// This is called from the current sense interrupt handler.
void Axis::signal_current_meas() {
    if (thread_id_valid_)
        osSignalSet(thread_id_, M_SIGNAL_PH_CURRENT_MEAS);
}

// @brief Blocks until a current measurement is completed
// @returns True on success, false otherwise
bool Axis::wait_for_current_meas() {
    return osSignalWait(M_SIGNAL_PH_CURRENT_MEAS, PH_CURRENT_MEAS_TIMEOUT).status == osEventSignal;
}

// step/direction interface
void Axis::step_cb() {
    if (step_dir_active_) {
        GPIO_PinState dir_pin = HAL_GPIO_ReadPin(dir_port_, dir_pin_);
        float dir = (dir_pin == GPIO_PIN_SET) ? 1.0f : -1.0f;
        controller_.pos_setpoint_ += dir * config_.counts_per_step;
    }
};

void Axis::load_default_step_dir_pin_config(
        const AxisHardwareConfig_t& hw_config, Config_t* config) {
    config->step_gpio_pin = hw_config.step_gpio_pin;
    config->dir_gpio_pin = hw_config.dir_gpio_pin;
}

void Axis::decode_step_dir_pins() {
    step_port_ = get_gpio_port_by_pin(config_.step_gpio_pin);
    step_pin_ = get_gpio_pin_by_pin(config_.step_gpio_pin);
    dir_port_ = get_gpio_port_by_pin(config_.dir_gpio_pin);
    dir_pin_ = get_gpio_pin_by_pin(config_.dir_gpio_pin);
}

// @brief: Setup the watchdog reset value from the configuration watchdog timeout interval. 
void Axis::update_watchdog_settings() {

    if(config_.watchdog_timeout <= 0.0f) { // watchdog disabled 
        watchdog_reset_value_ = 0;
    } else if(config_.watchdog_timeout >= UINT32_MAX / (current_meas_hz+1)) { //overflow! 
        watchdog_reset_value_ = UINT32_MAX;
    } else {
        watchdog_reset_value_ = static_cast<uint32_t>(config_.watchdog_timeout * current_meas_hz);
    }
}

// @brief (de)activates step/dir input
void Axis::set_step_dir_active(bool active) {
    if (active) {
        // Set up the direction GPIO as input
        GPIO_InitTypeDef GPIO_InitStruct;
        GPIO_InitStruct.Pin = dir_pin_;
        GPIO_InitStruct.Mode = GPIO_MODE_INPUT;
        GPIO_InitStruct.Pull = GPIO_NOPULL;
        HAL_GPIO_Init(dir_port_, &GPIO_InitStruct);

        // Subscribe to rising edges of the step GPIO
        GPIO_subscribe(step_port_, step_pin_, GPIO_PULLDOWN,
                step_cb_wrapper, this);

        step_dir_active_ = true;
    } else {
        step_dir_active_ = false;

        // Unsubscribe from step GPIO
        GPIO_unsubscribe(step_port_, step_pin_);
    }
}

// @brief Do axis level checks and call subcomponent do_checks
// Returns true if everything is ok.
bool Axis::do_checks() {
    if (!brake_resistor_armed)
        error_ |= ERROR_BRAKE_RESISTOR_DISARMED;
    if ((current_state_ != AXIS_STATE_IDLE) && (motor_.armed_state_ == Motor::ARMED_STATE_DISARMED))
        // motor got disarmed in something other than the idle loop
        error_ |= ERROR_MOTOR_DISARMED;
    if (!(vbus_voltage >= board_config.dc_bus_undervoltage_trip_level))
        error_ |= ERROR_DC_BUS_UNDER_VOLTAGE;
    if (!(vbus_voltage <= board_config.dc_bus_overvoltage_trip_level))
        error_ |= ERROR_DC_BUS_OVER_VOLTAGE;

    // Sub-components should use set_error which will propegate to this error_
    motor_.do_checks();
    encoder_.do_checks();
    // sensorless_estimator_.do_checks();
    // controller_.do_checks();

    return check_for_errors();
}

// @brief Update all esitmators
bool Axis::do_updates() {
    // Sub-components should use set_error which will propegate to this error_
    encoder_.update();
    sensorless_estimator_.update();
    return check_for_errors();
}

<<<<<<< HEAD
// @brief Feed the watchdog to prevent watchdog timeouts.
void Axis::watchdog_feed() {
    watchdog_current_value_ = watchdog_reset_value_;
}

// @brief Check the watchdog timer for expiration. Also sets the watchdog error bit if expired. 
bool Axis::watchdog_check() {
    // reset value = 0 means watchdog disabled. 
    if(watchdog_reset_value_ == 0) return true;

    // explicit check here to ensure that we don't underflow back to UINT32_MAX
    if(watchdog_current_value_ > 0) {
        watchdog_current_value_--;
        return true;
    } else {
        error_ |= ERROR_WATCHDOG_TIMER_EXPIRED;
        return false;
    }
}

bool Axis::run_sensorless_spin_up() {
    // Early Spin-up: spiral up current
=======
bool Axis::run_lockin_spin() {
    // Spiral up current for softer rotor lock-in
    lockin_state_ = LOCKIN_STATE_RAMP;
>>>>>>> e19a7b92
    float x = 0.0f;
    run_control_loop([&]() {
        float phase = wrap_pm_pi(config_.lockin.ramp_distance * x);
        float I_mag = config_.lockin.current * x;
        x += current_meas_period / config_.lockin.ramp_time;
        if (!motor_.update(I_mag, phase, 0.0f))
            return false;
        return x < 1.0f;
    });
    
    // Spin states
    float distance = config_.lockin.ramp_distance;
    float phase = wrap_pm_pi(distance);
    float vel = distance / config_.lockin.ramp_time;

    // Function of states to check if we are done
    auto spin_done = [&](bool vel_override = false) -> bool {
        bool done = false;
        if (config_.lockin.finish_on_vel || vel_override)
            done = done || fabsf(vel) >= fabsf(config_.lockin.vel);
        if (config_.lockin.finish_on_distance)
            done = done || fabsf(distance) >= fabsf(config_.lockin.finish_distance);
        if (config_.lockin.finish_on_enc_idx)
            done = done || encoder_.index_found_;
        return done;
    };

    // Accelerate
    lockin_state_ = LOCKIN_STATE_ACCELERATE;
    run_control_loop([&]() {
        vel += config_.lockin.accel * current_meas_period;
        distance += vel * current_meas_period;
        phase = wrap_pm_pi(phase + vel * current_meas_period);

        if (!motor_.update(config_.lockin.current, phase, vel))
            return false;
        return !spin_done(true); //vel_override to go to next phase
    });

    if (!encoder_.index_found_)
        encoder_.set_idx_subscribe(true);

    // Constant speed
    if (!spin_done()) {
        lockin_state_ = LOCKIN_STATE_CONST_VEL;
        vel = config_.lockin.vel; // reset to actual specified vel to avoid small integration error
        run_control_loop([&]() {
            distance += vel * current_meas_period;
            phase = wrap_pm_pi(phase + vel * current_meas_period);

            if (!motor_.update(config_.lockin.current, phase, vel))
                return false;
            return !spin_done();
        });
    }

    lockin_state_ = LOCKIN_STATE_INACTIVE;
    return check_for_errors();
}

// Note run_sensorless_control_loop and run_closed_loop_control_loop are very similar and differ only in where we get the estimate from.
bool Axis::run_sensorless_control_loop() {
    run_control_loop([this](){
        if (controller_.config_.control_mode >= Controller::CTRL_MODE_POSITION_CONTROL)
            return error_ |= ERROR_POS_CTRL_DURING_SENSORLESS, false;

        // Note that all estimators are updated in the loop prefix in run_control_loop
        float current_setpoint;
        if (!controller_.update(sensorless_estimator_.pll_pos_, sensorless_estimator_.vel_estimate_, &current_setpoint))
            return error_ |= ERROR_CONTROLLER_FAILED, false;
        if (!motor_.update(current_setpoint, sensorless_estimator_.phase_, sensorless_estimator_.vel_estimate_))
            return false; // set_error should update axis.error_
        return true;
    });
    return check_for_errors();
}

bool Axis::run_closed_loop_control_loop() {
    // To avoid any transient on startup, we intialize the setpoint to be the current position
    controller_.pos_setpoint_ = encoder_.pos_estimate_;
    set_step_dir_active(config_.enable_step_dir);
    run_control_loop([this](){
        // Note that all estimators are updated in the loop prefix in run_control_loop
        float current_setpoint;
        if (!controller_.update(encoder_.pos_estimate_, encoder_.vel_estimate_, &current_setpoint))
            return error_ |= ERROR_CONTROLLER_FAILED, false; //TODO: Make controller.set_error
        float phase_vel = 2*M_PI * encoder_.vel_estimate_ / (float)encoder_.config_.cpr * motor_.config_.pole_pairs;
        if (!motor_.update(current_setpoint, encoder_.phase_, phase_vel))
            return false; // set_error should update axis.error_
        return true;
    });
    set_step_dir_active(false);
    return check_for_errors();
}

bool Axis::run_idle_loop() {
    // run_control_loop ignores missed modulation timing updates
    // if and only if we're in AXIS_STATE_IDLE
    safety_critical_disarm_motor_pwm(motor_);
    run_control_loop([this](){
        return true;
    });
    return check_for_errors();
}

// Infinite loop that does calibration and enters main control loop as appropriate
void Axis::run_state_machine_loop() {

    // Allocate the map for anti-cogging algorithm and initialize all values to 0.0f
    // TODO: Move this somewhere else
    // TODO: respect changes of CPR
    int encoder_cpr = encoder_.config_.cpr;
    controller_.anticogging_.cogging_map = (float*)malloc(encoder_cpr * sizeof(float));
    if (controller_.anticogging_.cogging_map != NULL) {
        for (int i = 0; i < encoder_cpr; i++) {
            controller_.anticogging_.cogging_map[i] = 0.0f;
        }
    }

    // arm!
    motor_.arm();
    
    for (;;) {
        // Load the task chain if a specific request is pending
        if (requested_state_ != AXIS_STATE_UNDEFINED) {
            size_t pos = 0;
            if (requested_state_ == AXIS_STATE_STARTUP_SEQUENCE) {
                if (config_.startup_motor_calibration)
                    task_chain_[pos++] = AXIS_STATE_MOTOR_CALIBRATION;
                if (config_.startup_encoder_index_search && encoder_.config_.use_index)
                    task_chain_[pos++] = AXIS_STATE_ENCODER_INDEX_SEARCH;
                if (config_.startup_encoder_offset_calibration)
                    task_chain_[pos++] = AXIS_STATE_ENCODER_OFFSET_CALIBRATION;
                if (config_.startup_closed_loop_control)
                    task_chain_[pos++] = AXIS_STATE_CLOSED_LOOP_CONTROL;
                else if (config_.startup_sensorless_control)
                    task_chain_[pos++] = AXIS_STATE_SENSORLESS_CONTROL;
                task_chain_[pos++] = AXIS_STATE_IDLE;
            } else if (requested_state_ == AXIS_STATE_FULL_CALIBRATION_SEQUENCE) {
                task_chain_[pos++] = AXIS_STATE_MOTOR_CALIBRATION;
                if (encoder_.config_.use_index)
                    task_chain_[pos++] = AXIS_STATE_ENCODER_INDEX_SEARCH;
                task_chain_[pos++] = AXIS_STATE_ENCODER_OFFSET_CALIBRATION;
                task_chain_[pos++] = AXIS_STATE_IDLE;
            } else if (requested_state_ != AXIS_STATE_UNDEFINED) {
                task_chain_[pos++] = requested_state_;
                task_chain_[pos++] = AXIS_STATE_IDLE;
            }
            task_chain_[pos++] = AXIS_STATE_UNDEFINED; // TODO: bounds checking
            requested_state_ = AXIS_STATE_UNDEFINED;
            // Auto-clear any invalid state error
            error_ &= ~ERROR_INVALID_STATE;
        }

        // Note that current_state is a reference to task_chain_[0]

        // Run the specified state
        // Handlers should exit if requested_state != AXIS_STATE_UNDEFINED
        bool status;
        switch (current_state_) {
            case AXIS_STATE_MOTOR_CALIBRATION: {
                status = motor_.run_calibration();
            } break;

            case AXIS_STATE_ENCODER_INDEX_SEARCH: {
                if (!motor_.is_calibrated_)
                    goto invalid_state_label;
                if (encoder_.config_.idx_search_unidirectional && motor_.config_.direction==0)
                    goto invalid_state_label;

                status = encoder_.run_index_search();
            } break;

            case AXIS_STATE_ENCODER_DIR_FIND: {
                if (!motor_.is_calibrated_)
                    goto invalid_state_label;

                status = encoder_.run_direction_find();
            } break;

            case AXIS_STATE_ENCODER_OFFSET_CALIBRATION: {
                if (!motor_.is_calibrated_)
                    goto invalid_state_label;
                status = encoder_.run_offset_calibration();
            } break;

            case AXIS_STATE_LOCKIN_SPIN: {
                if (!motor_.is_calibrated_ || motor_.config_.direction==0)
                    goto invalid_state_label;
                status = run_lockin_spin();
            } break;

            case AXIS_STATE_SENSORLESS_CONTROL: {
                if (!motor_.is_calibrated_ || motor_.config_.direction==0)
                        goto invalid_state_label;
                status = run_lockin_spin(); // TODO: restart if desired
                if (status) {
                    // call to controller.reset() that happend when arming means that vel_setpoint
                    // is zeroed. So we make the setpoint the spinup target for smooth transition.
                    controller_.vel_setpoint_ = config_.lockin.vel;
                    status = run_sensorless_control_loop();
                }
            } break;

            case AXIS_STATE_CLOSED_LOOP_CONTROL: {
                if (!motor_.is_calibrated_ || motor_.config_.direction==0)
                    goto invalid_state_label;
                if (!encoder_.is_ready_)
                    goto invalid_state_label;
                status = run_closed_loop_control_loop();
            } break;

            case AXIS_STATE_IDLE: {
                run_idle_loop();
                status = motor_.arm(); // done with idling - try to arm the motor
            } break;

            default:
            invalid_state_label:
                error_ |= ERROR_INVALID_STATE;
                status = false; // this will set the state to idle
                break;
        }

        // If the state failed, go to idle, else advance task chain
        if (!status)
            current_state_ = AXIS_STATE_IDLE;
        else
            memcpy(task_chain_, task_chain_ + 1, sizeof(task_chain_) - sizeof(task_chain_[0]));
    }
}<|MERGE_RESOLUTION|>--- conflicted
+++ resolved
@@ -154,7 +154,6 @@
     return check_for_errors();
 }
 
-<<<<<<< HEAD
 // @brief Feed the watchdog to prevent watchdog timeouts.
 void Axis::watchdog_feed() {
     watchdog_current_value_ = watchdog_reset_value_;
@@ -175,13 +174,9 @@
     }
 }
 
-bool Axis::run_sensorless_spin_up() {
-    // Early Spin-up: spiral up current
-=======
 bool Axis::run_lockin_spin() {
     // Spiral up current for softer rotor lock-in
     lockin_state_ = LOCKIN_STATE_RAMP;
->>>>>>> e19a7b92
     float x = 0.0f;
     run_control_loop([&]() {
         float phase = wrap_pm_pi(config_.lockin.ramp_distance * x);
