
#include <stdlib.h>
#include <functional>
#include "gpio.h"

#include "odrive_main.h"
#include "utils.h"
#include "communication/interface_can.hpp"

Axis::Axis(int axis_num,
           const AxisHardwareConfig_t& hw_config,
           Config_t& config,
           Encoder& encoder,
           SensorlessEstimator& sensorless_estimator,
           Controller& controller,
           Motor& motor,
<<<<<<< HEAD
           TrapezoidalTrajectory& trap,
           Endstop& min_endstop,
           Endstop& max_endstop)
    : hw_config_(hw_config),
=======
           TrapezoidalTrajectory& trap)
    : axis_num_(axis_num),
      hw_config_(hw_config),
>>>>>>> b7a830d5
      config_(config),
      encoder_(encoder),
      sensorless_estimator_(sensorless_estimator),
      controller_(controller),
      motor_(motor),
      trap_(trap),
      min_endstop_(min_endstop),
      max_endstop_(max_endstop)
{
    encoder_.axis_ = this;
    sensorless_estimator_.axis_ = this;
    controller_.axis_ = this;
    motor_.axis_ = this;
    trap_.axis_ = this;
    decode_step_dir_pins();
    watchdog_feed();
    min_endstop_.axis_ = this;
    max_endstop_.axis_ = this;
}

static void step_cb_wrapper(void* ctx) {
    reinterpret_cast<Axis*>(ctx)->step_cb();
}


// @brief Sets up all components of the axis,
// such as gate driver and encoder hardware.
void Axis::setup() {
    encoder_.setup();
    motor_.setup();
}

static void run_state_machine_loop_wrapper(void* ctx) {
    reinterpret_cast<Axis*>(ctx)->run_state_machine_loop();
    reinterpret_cast<Axis*>(ctx)->thread_id_valid_ = false;
}

// @brief Starts run_state_machine_loop in a new thread
void Axis::start_thread() {
    osThreadDef(thread_def, run_state_machine_loop_wrapper, hw_config_.thread_priority, 0, 4 * 512);
    thread_id_ = osThreadCreate(osThread(thread_def), this);
    thread_id_valid_ = true;
}

// @brief Unblocks the control loop thread.
// This is called from the current sense interrupt handler.
void Axis::signal_current_meas() {
    if (thread_id_valid_)
        osSignalSet(thread_id_, M_SIGNAL_PH_CURRENT_MEAS);
}

// @brief Blocks until a current measurement is completed
// @returns True on success, false otherwise
bool Axis::wait_for_current_meas() {
    return osSignalWait(M_SIGNAL_PH_CURRENT_MEAS, PH_CURRENT_MEAS_TIMEOUT).status == osEventSignal;
}

// step/direction interface
void Axis::step_cb() {
    if (step_dir_active_) {
        GPIO_PinState dir_pin = HAL_GPIO_ReadPin(dir_port_, dir_pin_);
        float dir = (dir_pin == GPIO_PIN_SET) ? 1.0f : -1.0f;
        controller_.input_pos_ += dir * config_.counts_per_step;
        controller_.input_pos_updated();
    }
};

void Axis::load_default_step_dir_pin_config(
        const AxisHardwareConfig_t& hw_config, Config_t* config) {
    config->step_gpio_pin = hw_config.step_gpio_pin;
    config->dir_gpio_pin = hw_config.dir_gpio_pin;
}

void Axis::load_default_can_id(const int& id, Config_t& config){
    config.can_node_id = id;
}

void Axis::decode_step_dir_pins() {
    step_port_ = get_gpio_port_by_pin(config_.step_gpio_pin);
    step_pin_ = get_gpio_pin_by_pin(config_.step_gpio_pin);
    dir_port_ = get_gpio_port_by_pin(config_.dir_gpio_pin);
    dir_pin_ = get_gpio_pin_by_pin(config_.dir_gpio_pin);
}

// @brief (de)activates step/dir input
void Axis::set_step_dir_active(bool active) {
    if (active) {
        // Set up the direction GPIO as input
        GPIO_InitTypeDef GPIO_InitStruct;
        GPIO_InitStruct.Pin = dir_pin_;
        GPIO_InitStruct.Mode = GPIO_MODE_INPUT;
        GPIO_InitStruct.Pull = GPIO_NOPULL;
        HAL_GPIO_Init(dir_port_, &GPIO_InitStruct);

        // Subscribe to rising edges of the step GPIO
        GPIO_subscribe(step_port_, step_pin_, GPIO_PULLDOWN, step_cb_wrapper, this);

        step_dir_active_ = true;
    } else {
        step_dir_active_ = false;

        // Unsubscribe from step GPIO
        GPIO_unsubscribe(step_port_, step_pin_);
    }
}

// @brief Do axis level checks and call subcomponent do_checks
// Returns true if everything is ok.
bool Axis::do_checks() {
    if (!brake_resistor_armed)
        error_ |= ERROR_BRAKE_RESISTOR_DISARMED;
    if ((current_state_ != AXIS_STATE_IDLE) && (motor_.armed_state_ == Motor::ARMED_STATE_DISARMED))
        // motor got disarmed in something other than the idle loop
        error_ |= ERROR_MOTOR_DISARMED;
    if (!(vbus_voltage >= board_config.dc_bus_undervoltage_trip_level))
        error_ |= ERROR_DC_BUS_UNDER_VOLTAGE;
    if (!(vbus_voltage <= board_config.dc_bus_overvoltage_trip_level))
        error_ |= ERROR_DC_BUS_OVER_VOLTAGE;

    // This is the same math that's used in update_brake_current().  Should we calculate IBus globally?
    float Ibus_sum = 0.0f;
    for (size_t i = 0; i < AXIS_COUNT; ++i) {
        if (axes[i]->motor_.armed_state_ == Motor::ARMED_STATE_ARMED) {
            Ibus_sum += axes[i]->motor_.current_control_.Ibus;
        }
    }

    if(board_config.power_supply_wattage > 0.0f && 
            (Ibus_sum * vbus_voltage) > board_config.power_supply_wattage) 
    {
        error_ |= ERROR_DC_BUS_OVER_POWER;
    }

    // Sub-components should use set_error which will propegate to this error_
    motor_.do_checks();
    encoder_.do_checks();
    // sensorless_estimator_.do_checks();
    // controller_.do_checks();

    return check_for_errors();
}

// @brief Update all esitmators
bool Axis::do_updates() {
    // Sub-components should use set_error which will propegate to this error_
    encoder_.update();
    sensorless_estimator_.update();
    min_endstop_.update();
    max_endstop_.update();
    bool ret = check_for_errors();
    odCAN->send_heartbeat(this);
    return ret;
}

// @brief Feed the watchdog to prevent watchdog timeouts.
void Axis::watchdog_feed() {
    watchdog_current_value_ = get_watchdog_reset();
}

// @brief Check the watchdog timer for expiration. Also sets the watchdog error bit if expired.
bool Axis::watchdog_check() {
    // reset value = 0 means watchdog disabled.
    if (get_watchdog_reset() == 0) return true;

    // explicit check here to ensure that we don't underflow back to UINT32_MAX
    if (watchdog_current_value_ > 0) {
        watchdog_current_value_--;
        return true;
    } else {
        error_ |= ERROR_WATCHDOG_TIMER_EXPIRED;
        return false;
    }
}

bool Axis::run_lockin_spin() {
    // Spiral up current for softer rotor lock-in
    lockin_state_ = LOCKIN_STATE_RAMP;
    float x = 0.0f;
    run_control_loop([&]() {
        float phase = wrap_pm_pi(config_.lockin.ramp_distance * x);
        float I_mag = config_.lockin.current * x;
        x += current_meas_period / config_.lockin.ramp_time;
        if (!motor_.update(I_mag, phase, 0.0f))
            return false;
        return x < 1.0f;
    });
    
    // Spin states
    float distance = config_.lockin.ramp_distance;
    float phase = wrap_pm_pi(distance);
    float vel = distance / config_.lockin.ramp_time;

    // Function of states to check if we are done
    auto spin_done = [&](bool vel_override = false) -> bool {
        bool done = false;
        if (config_.lockin.finish_on_vel || vel_override)
            done = done || fabsf(vel) >= fabsf(config_.lockin.vel);
        if (config_.lockin.finish_on_distance)
            done = done || fabsf(distance) >= fabsf(config_.lockin.finish_distance);
        if (config_.lockin.finish_on_enc_idx)
            done = done || encoder_.index_found_;
        return done;
    };

    // Accelerate
    lockin_state_ = LOCKIN_STATE_ACCELERATE;
    run_control_loop([&]() {
        vel += config_.lockin.accel * current_meas_period;
        distance += vel * current_meas_period;
        phase = wrap_pm_pi(phase + vel * current_meas_period);

        if (!motor_.update(config_.lockin.current, phase, vel))
            return false;
        return !spin_done(true); //vel_override to go to next phase
    });

    if (!encoder_.index_found_)
        encoder_.set_idx_subscribe(true);

    // Constant speed
    if (!spin_done()) {
        lockin_state_ = LOCKIN_STATE_CONST_VEL;
        vel = config_.lockin.vel; // reset to actual specified vel to avoid small integration error
        run_control_loop([&]() {
            distance += vel * current_meas_period;
            phase = wrap_pm_pi(phase + vel * current_meas_period);

            if (!motor_.update(config_.lockin.current, phase, vel))
                return false;
            return !spin_done();
        });
    }

    lockin_state_ = LOCKIN_STATE_INACTIVE;
    return check_for_errors();
}

// Note run_sensorless_control_loop and run_closed_loop_control_loop are very similar and differ only in where we get the estimate from.
bool Axis::run_sensorless_control_loop() {
    run_control_loop([this](){
        if (controller_.config_.control_mode >= Controller::CTRL_MODE_POSITION_CONTROL)
            return error_ |= ERROR_POS_CTRL_DURING_SENSORLESS, false;

        // Note that all estimators are updated in the loop prefix in run_control_loop
        float current_setpoint;
        if (!controller_.update(sensorless_estimator_.pll_pos_, sensorless_estimator_.vel_estimate_, &current_setpoint))
            return error_ |= ERROR_CONTROLLER_FAILED, false;
        if (!motor_.update(current_setpoint, sensorless_estimator_.phase_, sensorless_estimator_.vel_estimate_))
            return false; // set_error should update axis.error_
        return true;
    });
    return check_for_errors();
}

bool Axis::run_closed_loop_control_loop() {
    // To avoid any transient on startup, we intialize the setpoint to be the current position
    controller_.pos_setpoint_ = encoder_.pos_estimate_;
    set_step_dir_active(config_.enable_step_dir);
    run_control_loop([this](){
        // Note that all estimators are updated in the loop prefix in run_control_loop
        float current_setpoint;
        if (!controller_.update(encoder_.pos_estimate_, encoder_.vel_estimate_, &current_setpoint))
            return error_ |= ERROR_CONTROLLER_FAILED, false; //TODO: Make controller.set_error
        float phase_vel = 2*M_PI * encoder_.vel_estimate_ / (float)encoder_.config_.cpr * motor_.config_.pole_pairs;
        if (!motor_.update(current_setpoint, encoder_.phase_, phase_vel))
            return false; // set_error should update axis.error_

        // Handle the homing case
        if (homing_state_ == HOMING_STATE_HOMING) {
            if (min_endstop_.getEndstopState()) {
                encoder_.set_linear_count(min_endstop_.config_.offset);
                controller_.input_pos_ = 0.0f;
                controller_.input_vel_ = 0.0f;
                controller_.input_current_ = 0.0f;
                controller_.config_.control_mode = Controller::CTRL_MODE_POSITION_CONTROL;
                controller_.input_pos_updated();
                homing_state_ = HOMING_STATE_MOVE_TO_ZERO;
            }
        } else if (homing_state_ == HOMING_STATE_MOVE_TO_ZERO) {
            if(!min_endstop_.getEndstopState()){
                homing_state_ = HOMING_STATE_IDLE;
            }
        } else {
            // Check for endstop presses
            if (min_endstop_.config_.enabled && min_endstop_.getEndstopState()) {
                return error_ |= ERROR_MIN_ENDSTOP_PRESSED, false;
            } else if (max_endstop_.config_.enabled && max_endstop_.getEndstopState()) {
                return error_ |= ERROR_MAX_ENDSTOP_PRESSED, false;
            }
        }
        return true;
    });
    set_step_dir_active(false);
    return check_for_errors();
}

bool Axis::run_idle_loop() {
    // run_control_loop ignores missed modulation timing updates
    // if and only if we're in AXIS_STATE_IDLE
    safety_critical_disarm_motor_pwm(motor_);
    run_control_loop([this]() {
        return true;
    });
    return check_for_errors();
}

// Infinite loop that does calibration and enters main control loop as appropriate
void Axis::run_state_machine_loop() {

    // arm!
    motor_.arm();

    for (;;) {
        // Load the task chain if a specific request is pending
        if (requested_state_ != AXIS_STATE_UNDEFINED) {
            size_t pos = 0;
            if (requested_state_ == AXIS_STATE_STARTUP_SEQUENCE) {
                if (config_.startup_motor_calibration)
                    task_chain_[pos++] = AXIS_STATE_MOTOR_CALIBRATION;
                if (config_.startup_encoder_index_search && encoder_.config_.use_index)
                    task_chain_[pos++] = AXIS_STATE_ENCODER_INDEX_SEARCH;
                if (config_.startup_encoder_offset_calibration)
                    task_chain_[pos++] = AXIS_STATE_ENCODER_OFFSET_CALIBRATION;
                if (config_.startup_closed_loop_control){
                    if(config_.startup_homing)
                        task_chain_[pos++] = AXIS_STATE_HOMING;
                    task_chain_[pos++] = AXIS_STATE_CLOSED_LOOP_CONTROL;
                }
                else if (config_.startup_sensorless_control)
                    task_chain_[pos++] = AXIS_STATE_SENSORLESS_CONTROL;
                task_chain_[pos++] = AXIS_STATE_IDLE;
            } else if (requested_state_ == AXIS_STATE_FULL_CALIBRATION_SEQUENCE) {
                task_chain_[pos++] = AXIS_STATE_MOTOR_CALIBRATION;
                if (encoder_.config_.use_index)
                    task_chain_[pos++] = AXIS_STATE_ENCODER_INDEX_SEARCH;
                task_chain_[pos++] = AXIS_STATE_ENCODER_OFFSET_CALIBRATION;
                task_chain_[pos++] = AXIS_STATE_IDLE;
            } else if (requested_state_ != AXIS_STATE_UNDEFINED) {
                task_chain_[pos++] = requested_state_;
                task_chain_[pos++] = AXIS_STATE_IDLE;
            }
            task_chain_[pos++] = AXIS_STATE_UNDEFINED;  // TODO: bounds checking
            requested_state_ = AXIS_STATE_UNDEFINED;
            // Auto-clear any invalid state error
            error_ &= ~ERROR_INVALID_STATE;
        }

        // Note that current_state is a reference to task_chain_[0]

        // Run the specified state
        // Handlers should exit if requested_state != AXIS_STATE_UNDEFINED
        bool status;
        switch (current_state_) {
            case AXIS_STATE_MOTOR_CALIBRATION: {
                status = motor_.run_calibration();
            } break;

            case AXIS_STATE_ENCODER_INDEX_SEARCH: {
                if (!motor_.is_calibrated_)
                    goto invalid_state_label;
                if (encoder_.config_.idx_search_unidirectional && motor_.config_.direction==0)
                    goto invalid_state_label;

                status = encoder_.run_index_search();
            } break;

            case AXIS_STATE_ENCODER_DIR_FIND: {
                if (!motor_.is_calibrated_)
                    goto invalid_state_label;

                status = encoder_.run_direction_find();
            } break;

            case AXIS_STATE_HOMING:
                status = controller_.home_axis();
                break;

            case AXIS_STATE_ENCODER_OFFSET_CALIBRATION: {
                if (!motor_.is_calibrated_)
                    goto invalid_state_label;
                status = encoder_.run_offset_calibration();
            } break;

            case AXIS_STATE_LOCKIN_SPIN: {
                if (!motor_.is_calibrated_ || motor_.config_.direction==0)
                    goto invalid_state_label;
                status = run_lockin_spin();
            } break;

            case AXIS_STATE_SENSORLESS_CONTROL: {
                if (!motor_.is_calibrated_ || motor_.config_.direction==0)
                        goto invalid_state_label;
                status = run_lockin_spin(); // TODO: restart if desired
                if (status) {
                    // call to controller.reset() that happend when arming means that vel_setpoint
                    // is zeroed. So we make the setpoint the spinup target for smooth transition.
                    controller_.vel_setpoint_ = config_.lockin.vel;
                    status = run_sensorless_control_loop();
                }
            } break;

            case AXIS_STATE_CLOSED_LOOP_CONTROL: {
                if (!motor_.is_calibrated_ || motor_.config_.direction==0)
                    goto invalid_state_label;
                if (!encoder_.is_ready_)
                    goto invalid_state_label;
                status = run_closed_loop_control_loop();
            } break;

            case AXIS_STATE_IDLE: {
                run_idle_loop();
                status = motor_.arm(); // done with idling - try to arm the motor
            } break;

            default:
            invalid_state_label:
                error_ |= ERROR_INVALID_STATE;
                status = false;  // this will set the state to idle
                break;
        }

        // If the state failed, go to idle, else advance task chain
        if (!status)
            current_state_ = AXIS_STATE_IDLE;
        else
            memcpy(task_chain_, task_chain_ + 1, sizeof(task_chain_) - sizeof(task_chain_[0]));
    }
}<|MERGE_RESOLUTION|>--- conflicted
+++ resolved
@@ -14,16 +14,11 @@
            SensorlessEstimator& sensorless_estimator,
            Controller& controller,
            Motor& motor,
-<<<<<<< HEAD
            TrapezoidalTrajectory& trap,
            Endstop& min_endstop,
            Endstop& max_endstop)
-    : hw_config_(hw_config),
-=======
-           TrapezoidalTrajectory& trap)
     : axis_num_(axis_num),
       hw_config_(hw_config),
->>>>>>> b7a830d5
       config_(config),
       encoder_(encoder),
       sensorless_estimator_(sensorless_estimator),
