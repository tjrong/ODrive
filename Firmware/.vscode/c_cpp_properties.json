{
    "configurations": [
        {
            "name": "Win32",
            "includePath": [
                "${workspaceRoot}",
                "${workspaceRoot}/fibre/cpp/include/**",
                "${workspaceRoot}/MotorControl",
                "${workspaceRoot}/Drivers/DRV8301",
                "${workspaceRoot}/Board/v3/Inc",
                "${workspaceRoot}/Board/v3/Drivers/CMSIS/Include",
                "${workspaceRoot}/Board/v3/Drivers/CMSIS/Device/ST/STM32F4xx/Include",
                "${workspaceRoot}/Board/v3/Drivers/STM32F4xx_HAL_Driver/Inc",
                "${workspaceRoot}/Board/v3/Drivers/STM32F4xx_HAL_Driver/Inc/Legacy",
                "${workspaceRoot}/Board/v3/Middlewares/ST/STM32_USB_Device_Library/Core/Inc",
                "${workspaceRoot}/Board/v3/Middlewares/ST/STM32_USB_Device_Library/Class/CDC/Inc",
                "${workspaceRoot}/Board/v3/Middlewares/Third_Party/FreeRTOS/Source/CMSIS_RTOS",
                "${workspaceRoot}/Board/v3/Middlewares/Third_Party/FreeRTOS/Source/include",
                "${workspaceRoot}/Board/v3/Middlewares/Third_Party/FreeRTOS/Source/portable/GCC/ARM_CM4F",
                "${ARM_GCC_ROOT}/arm-none-eabi/include/**",
                "${ARM_GCC_ROOT}/lib/gcc/arm-none-eabi/**"
            ],
            "defines": [
                "STM32F405xx",
                "USE_HAL_DRIVER",
                "HW_VERSION_MAJOR=3",
                "HW_VERSION_MINOR=5",
                "HW_VERSION_VOLTAGE=24",
<<<<<<< HEAD
=======
                "USB_PROTOCOL_NATIVE",
                "__weak=\"__attribute__((weak))\"",
                "__packed=\"__attribute__((__packed__))\"",
>>>>>>> b8d69a05
                "__GNUC__"
            ],
            "intelliSenseMode": "clang-x64",
            "browse": {
                "path": [
                    "${workspaceRoot}",
                    "${ARM_GCC_ROOT}"
                ],
                "limitSymbolsToIncludedHeaders": true
            },
            "compilerPath": "${ARM_GCC_ROOT}/bin/arm-none-eabi-gcc.exe -mthumb -mcpu=cortex-m4 -mfpu=fpv4-sp-d16 -mfloat-abi=hard -specs=nosys.specs -specs=nano.specs -u _printf_float -u _scanf_float",
            "cStandard": "c11",
            "cppStandard": "c++14"
        },
        {
            "name": "Linux",
            "includePath": [
                "${workspaceRoot}",
                "${workspaceRoot}/MotorControl",
                "${workspaceRoot}/Drivers/DRV8301",
                "${workspaceRoot}/Board/v3/Inc",
                "${workspaceRoot}/Board/v3/Middlewares/Third_Party/FreeRTOS/Source/portable/GCC/ARM_CM4F",
                "${workspaceRoot}/Board/v3/Middlewares/Third_Party/FreeRTOS/Source/include",
                "${workspaceRoot}/Board/v3/Middlewares/Third_Party/FreeRTOS/Source/CMSIS_RTOS",
                "${workspaceRoot}/Board/v3/Middlewares/ST/STM32_USB_Device_Library/Core/Inc",
                "${workspaceRoot}/Board/v3/Middlewares/ST/STM32_USB_Device_Library/Class/CDC/Inc",
                "${workspaceRoot}/Board/v3/Drivers/STM32F4xx_HAL_Driver/Inc",
                "${workspaceRoot}/Board/v3/Drivers/STM32F4xx_HAL_Driver/Inc/Legacy",
                "${workspaceRoot}/Board/v3/Drivers/CMSIS/Device/ST/STM32F4xx/Include",
                "${workspaceRoot}/Board/v3/Drivers/CMSIS/Include",
                "/usr/lib/gcc/arm-none-eabi/4.9.3/include",
                "/usr/lib/arm-none-eabi/include"
            ],
            "defines": [
                "STM32F405xx",
                "USE_HAL_DRIVER",
                "HW_VERSION_MAJOR=3",
                "HW_VERSION_MINOR=4",
                "HW_VERSION_VOLTAGE=24",
                "__weak=\"__attribute__((weak))\"",
                "__packed=\"__attribute__((__packed__))\"",
                "__GNUC__"
            ],
            "intelliSenseMode": "clang-x64",
            "browse": {
                "path": [
                    "${workspaceRoot}",
                    "/usr/lib/gcc/arm-none-eabi/4.9.3/include",
                    "/usr/lib/arm-none-eabi/include"
                ],
                "limitSymbolsToIncludedHeaders": true,
                "databaseFilename": ""
            },
            "compilerPath": "arm-none-eabi-gcc -mthumb -mcpu=cortex-m4 -mfpu=fpv4-sp-d16 -mfloat-abi=hard -specs=nosys.specs -specs=nano.specs -u _printf_float -u _scanf_float",
            "cStandard": "c11",
            "cppStandard": "c++14"
        },
        {
            "name": "Mac",
            "includePath": [
                "${workspaceRoot}",
                "${workspaceRoot}/fibre/cpp/include/**",
                "${workspaceRoot}/MotorControl",
                "${workspaceRoot}/Drivers/DRV8301",
                "${workspaceRoot}/Board/v3/Inc",
                "${workspaceRoot}/Board/v3/Middlewares/Third_Party/FreeRTOS/Source/portable/GCC/ARM_CM4F",
                "${workspaceRoot}/Board/v3/Middlewares/Third_Party/FreeRTOS/Source/include",
                "${workspaceRoot}/Board/v3/Middlewares/Third_Party/FreeRTOS/Source/CMSIS_RTOS",
                "${workspaceRoot}/Board/v3/Middlewares/ST/STM32_USB_Device_Library/Core/Inc",
                "${workspaceRoot}/Board/v3/Middlewares/ST/STM32_USB_Device_Library/Class/CDC/Inc",
                "${workspaceRoot}/Board/v3/Drivers/STM32F4xx_HAL_Driver/Inc",
                "${workspaceRoot}/Board/v3/Drivers/STM32F4xx_HAL_Driver/Inc/Legacy",
                "${workspaceRoot}/Board/v3/Drivers/CMSIS/Device/ST/STM32F4xx/Include",
                "${workspaceRoot}/Board/v3/Drivers/CMSIS/Include",
                "${ARM_GCC_ROOT}/arm-none-eabi/include/**",
                "${ARM_GCC_ROOT}/lib/gcc/arm-none-eabi/**"
            ],
            "defines": [
                "STM32F405xx",
                "USE_HAL_DRIVER",
                "HW_VERSION_MAJOR=3",
                "HW_VERSION_MINOR=4",
                "HW_VERSION_VOLTAGE=24",
                "__weak=\"__attribute__((weak))\"",
                "__packed=\"__attribute__((__packed__))\"",
                "__GNUC__"
            ],
            "intelliSenseMode": "clang-x64",
            "browse": {
                "path": [
                    "${workspaceRoot}",
                    "${ARM_GCC_ROOT}"
                ],
                "limitSymbolsToIncludedHeaders": true,
                "databaseFilename": ""
            },
            "cStandard": "c11",
            "cppStandard": "c++17"
        }
    ],
    "version": 4
}<|MERGE_RESOLUTION|>--- conflicted
+++ resolved
@@ -26,12 +26,9 @@
                 "HW_VERSION_MAJOR=3",
                 "HW_VERSION_MINOR=5",
                 "HW_VERSION_VOLTAGE=24",
-<<<<<<< HEAD
-=======
                 "USB_PROTOCOL_NATIVE",
                 "__weak=\"__attribute__((weak))\"",
                 "__packed=\"__attribute__((__packed__))\"",
->>>>>>> b8d69a05
                 "__GNUC__"
             ],
             "intelliSenseMode": "clang-x64",
